--- conflicted
+++ resolved
@@ -47,15 +47,11 @@
 	Type                   PredictorType          `json:"type" yaml:"type"`
 	Path                   string                 `json:"path" yaml:"path"`
 	ModelPath              *string                `json:"model_path" yaml:"model_path"`
-<<<<<<< HEAD
 	SignatureKey           *string                `json:"signature_key" yaml:"signature_key"`
 	Models                 *MultiModels           `json:"models" yaml:"models"`
-=======
-	Models                 []*ModelResource       `json:"models" yaml:"models"`
 	ServerSideBatching     *ServerSideBatching    `json:"server_side_batching" yaml:"server_side_batching"`
 	ProcessesPerReplica    int32                  `json:"processes_per_replica" yaml:"processes_per_replica"`
 	ThreadsPerProcess      int32                  `json:"threads_per_process" yaml:"threads_per_process"`
->>>>>>> 471197e6
 	PythonPath             *string                `json:"python_path" yaml:"python_path"`
 	Image                  string                 `json:"image" yaml:"image"`
 	TensorFlowServingImage string                 `json:"tensorflow_serving_image" yaml:"tensorflow_serving_image"`
@@ -407,7 +403,6 @@
 	return sb.String()
 }
 
-<<<<<<< HEAD
 func (models *MultiModels) UserStr() string {
 	var sb strings.Builder
 
@@ -428,13 +423,6 @@
 	if models.DiskCacheSize != nil {
 		sb.WriteString(fmt.Sprintf("%s: %s\n", ModelsDiskCacheSizeKey, s.Int32(*models.DiskCacheSize)))
 	}
-
-=======
-func (batch *ServerSideBatching) UserStr() string {
-	var sb strings.Builder
-	sb.WriteString(fmt.Sprintf("%s: %s\n", MaxBatchSizeKey, s.Int32(batch.MaxBatchSize)))
-	sb.WriteString(fmt.Sprintf("%s: %s\n", BatchIntervalKey, batch.BatchInterval))
->>>>>>> 471197e6
 	return sb.String()
 }
 
@@ -445,6 +433,13 @@
 	if model.SignatureKey != nil {
 		sb.WriteString(fmt.Sprintf(s.Indent("%s: %s\n", "  "), SignatureKeyKey, *model.SignatureKey))
 	}
+	return sb.String()
+}
+
+func (batch *ServerSideBatching) UserStr() string {
+	var sb strings.Builder
+	sb.WriteString(fmt.Sprintf("%s: %s\n", MaxBatchSizeKey, s.Int32(batch.MaxBatchSize)))
+	sb.WriteString(fmt.Sprintf("%s: %s\n", BatchIntervalKey, batch.BatchInterval))
 	return sb.String()
 }
 
