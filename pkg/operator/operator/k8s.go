/*
Copyright 2020 Cortex Labs, Inc.

Licensed under the Apache License, Version 2.0 (the "License");
you may not use this file except in compliance with the License.
You may obtain a copy of the License at

    http://www.apache.org/licenses/LICENSE-2.0

Unless required by applicable law or agreed to in writing, software
distributed under the License is distributed on an "AS IS" BASIS,
WITHOUT WARRANTIES OR CONDITIONS OF ANY KIND, either express or implied.
See the License for the specific language governing permissions and
limitations under the License.
*/

package operator

import (
	"encoding/base64"
	"encoding/json"
	"fmt"
	"math"
	"path"

	"github.com/cortexlabs/cortex/pkg/consts"
	"github.com/cortexlabs/cortex/pkg/lib/aws"
	"github.com/cortexlabs/cortex/pkg/lib/errors"
	"github.com/cortexlabs/cortex/pkg/lib/k8s"
	"github.com/cortexlabs/cortex/pkg/lib/pointer"
	s "github.com/cortexlabs/cortex/pkg/lib/strings"
	"github.com/cortexlabs/cortex/pkg/lib/urls"
	"github.com/cortexlabs/cortex/pkg/operator/config"
	"github.com/cortexlabs/cortex/pkg/types"
	"github.com/cortexlabs/cortex/pkg/types/spec"
	"github.com/cortexlabs/cortex/pkg/types/userconfig"
	istioclientnetworking "istio.io/client-go/pkg/apis/networking/v1beta1"
	kcore "k8s.io/api/core/v1"
	kresource "k8s.io/apimachinery/pkg/api/resource"
	kmeta "k8s.io/apimachinery/pkg/apis/meta/v1"
	intstr "k8s.io/apimachinery/pkg/util/intstr"
)

const (
	DefaultPortInt32 = int32(8888)
	DefaultPortStr   = "8888"
	APIContainerName = "api"
)

const (
	_specCacheDir                                  = "/mnt/spec"
	_emptyDirMountPath                             = "/mnt"
	_emptyDirVolumeName                            = "mnt"
	_tfServingContainerName                        = "serve"
	_tfServingModelName                            = "model"
	_downloaderInitContainerName                   = "downloader"
	_downloaderLastLog                             = "downloading the %s serving image"
	_neuronRTDContainerName                        = "neuron-rtd"
	_tfBaseServingPortInt32, _tfBaseServingPortStr = int32(9000), "9000"
	_tfServingHost                                 = "localhost"
	_tfServingEmptyModelConfig                     = "/etc/tfs/model_config_server.conf"
<<<<<<< HEAD
	_tfServingMaxReloadTimes                       = "0"
	_tfServingLoadTimeMicros                       = "30000000" // 30 seconds
=======
	_tfServingBatchConfig                          = "/etc/tfs/batch_config.conf"
>>>>>>> 471197e6
	_apiReadinessFile                              = "/mnt/workspace/api_readiness.txt"
	_apiLivenessFile                               = "/mnt/workspace/api_liveness.txt"
	_neuronRTDSocket                               = "/sock/neuron.sock"
	_apiLivenessStalePeriod                        = 7 // seconds (there is a 2-second buffer to be safe)
	_requestMonitorReadinessFile                   = "/request_monitor_ready.txt"
)

var (
	_requestMonitorCPURequest = kresource.MustParse("10m")
	_requestMonitorMemRequest = kresource.MustParse("10Mi")

	// each Inferentia chip requires 128 HugePages with each HugePage having a size of 2Mi
	_hugePagesMemPerInf = int64(128 * 2 * 1024 * 1024) // bytes
)

type downloadContainerConfig struct {
	DownloadArgs []downloadContainerArg `json:"download_args"`
	LastLog      string                 `json:"last_log"` // string to log at the conclusion of the downloader (if "" nothing will be logged)
}

type downloadContainerArg struct {
	From             string `json:"from"`
	To               string `json:"to"`
	ToFile           bool   `json:"to_file"` // whether "To" path reflects the path to a file or just the directory in which "From" object is copied to
	Unzip            bool   `json:"unzip"`
	ItemName         string `json:"item_name"`          // name of the item being downloaded, just for logging (if "" nothing will be logged)
	HideFromLog      bool   `json:"hide_from_log"`      // if true, don't log where the file is being downloaded from
	HideUnzippingLog bool   `json:"hide_unzipping_log"` // if true, don't log when unzipping
}

func InitContainer(api *spec.API) kcore.Container {
	downloadArgs := ""

	switch api.Predictor.Type {
	case userconfig.TensorFlowPredictorType:
		downloadArgs = tfDownloadArgs(api)
	case userconfig.ONNXPredictorType:
		downloadArgs = onnxDownloadArgs(api)
	case userconfig.PythonPredictorType:
		downloadArgs = pythonDownloadArgs(api)
	}

	return kcore.Container{
		Name:            _downloaderInitContainerName,
		Image:           config.Cluster.ImageDownloader,
		ImagePullPolicy: "Always",
		Args:            []string{"--download=" + downloadArgs},
		EnvFrom:         BaseEnvVars,
		VolumeMounts:    DefaultVolumeMounts,
	}
}

func PythonPredictorContainers(api *spec.API) ([]kcore.Container, []kcore.Volume) {
	apiPodResourceList := kcore.ResourceList{}
	apiPodResourceLimitsList := kcore.ResourceList{}
	apiPodVolumeMounts := DefaultVolumeMounts
	volumes := DefaultVolumes
	containers := []kcore.Container{}

	if api.Compute.Inf == 0 {
		if api.Compute.CPU != nil {
			userPodCPURequest := k8s.QuantityPtr(api.Compute.CPU.Quantity.DeepCopy())
			userPodCPURequest.Sub(_requestMonitorCPURequest)
			apiPodResourceList[kcore.ResourceCPU] = *userPodCPURequest
		}

		if api.Compute.Mem != nil {
			userPodMemRequest := k8s.QuantityPtr(api.Compute.Mem.Quantity.DeepCopy())
			userPodMemRequest.Sub(_requestMonitorMemRequest)
			apiPodResourceList[kcore.ResourceMemory] = *userPodMemRequest
		}

		if api.Compute.GPU > 0 {
			apiPodResourceList["nvidia.com/gpu"] = *kresource.NewQuantity(api.Compute.GPU, kresource.DecimalSI)
			apiPodResourceLimitsList["nvidia.com/gpu"] = *kresource.NewQuantity(api.Compute.GPU, kresource.DecimalSI)
		}

	} else {
		volumes = append(volumes, kcore.Volume{
			Name: "neuron-sock",
		})
		rtdVolumeMounts := []kcore.VolumeMount{
			{
				Name:      "neuron-sock",
				MountPath: "/sock",
			},
		}
		apiPodVolumeMounts = append(apiPodVolumeMounts, rtdVolumeMounts...)
		neuronContainer := *neuronRuntimeDaemonContainer(api, rtdVolumeMounts)

		if api.Compute.CPU != nil {
			userPodCPURequest := k8s.QuantityPtr(api.Compute.CPU.Quantity.DeepCopy())
			userPodCPURequest.Sub(_requestMonitorCPURequest)
			q1, q2 := k8s.SplitInTwo(userPodCPURequest)
			apiPodResourceList[kcore.ResourceCPU] = *q1
			neuronContainer.Resources.Requests[kcore.ResourceCPU] = *q2
		}

		if api.Compute.Mem != nil {
			userPodMemRequest := k8s.QuantityPtr(api.Compute.Mem.Quantity.DeepCopy())
			userPodMemRequest.Sub(_requestMonitorMemRequest)
			q1, q2 := k8s.SplitInTwo(userPodMemRequest)
			apiPodResourceList[kcore.ResourceMemory] = *q1
			neuronContainer.Resources.Requests[kcore.ResourceMemory] = *q2
		}

		containers = append(containers, neuronContainer)
	}

	containers = append(containers, kcore.Container{
		Name:            APIContainerName,
		Image:           api.Predictor.Image,
		ImagePullPolicy: kcore.PullAlways,
		Env:             getEnvVars(api, APIContainerName),
		EnvFrom:         BaseEnvVars,
		VolumeMounts:    apiPodVolumeMounts,
		ReadinessProbe:  FileExistsProbe(_apiReadinessFile),
		LivenessProbe:   _apiLivenessProbe,
		Resources: kcore.ResourceRequirements{
			Requests: apiPodResourceList,
			Limits:   apiPodResourceLimitsList,
		},
		Ports: []kcore.ContainerPort{
			{ContainerPort: DefaultPortInt32},
		},
		SecurityContext: &kcore.SecurityContext{
			Privileged: pointer.Bool(true),
		}},
	)

	return containers, volumes
}

func TensorFlowPredictorContainers(api *spec.API) ([]kcore.Container, []kcore.Volume) {
	apiResourceList := kcore.ResourceList{}
	tfServingResourceList := kcore.ResourceList{}
	tfServingLimitsList := kcore.ResourceList{}
	volumeMounts := DefaultVolumeMounts
	volumes := DefaultVolumes
	containers := []kcore.Container{}

	if api.Compute.Inf == 0 {
		if api.Compute.CPU != nil {
			userPodCPURequest := k8s.QuantityPtr(api.Compute.CPU.Quantity.DeepCopy())
			userPodCPURequest.Sub(_requestMonitorCPURequest)
			q1, q2 := k8s.SplitInTwo(userPodCPURequest)
			apiResourceList[kcore.ResourceCPU] = *q1
			tfServingResourceList[kcore.ResourceCPU] = *q2
		}

		if api.Compute.Mem != nil {
			userPodMemRequest := k8s.QuantityPtr(api.Compute.Mem.Quantity.DeepCopy())
			userPodMemRequest.Sub(_requestMonitorMemRequest)
			q1, q2 := k8s.SplitInTwo(userPodMemRequest)
			apiResourceList[kcore.ResourceMemory] = *q1
			tfServingResourceList[kcore.ResourceMemory] = *q2
		}

		if api.Compute.GPU > 0 {
			tfServingResourceList["nvidia.com/gpu"] = *kresource.NewQuantity(api.Compute.GPU, kresource.DecimalSI)
			tfServingLimitsList["nvidia.com/gpu"] = *kresource.NewQuantity(api.Compute.GPU, kresource.DecimalSI)
		}
	} else {
		volumes = append(volumes, kcore.Volume{
			Name: "neuron-sock",
		})
		rtdVolumeMounts := []kcore.VolumeMount{
			{
				Name:      "neuron-sock",
				MountPath: "/sock",
			},
		}
		volumeMounts = append(volumeMounts, rtdVolumeMounts...)

		neuronContainer := *neuronRuntimeDaemonContainer(api, rtdVolumeMounts)

		if api.Compute.CPU != nil {
			userPodCPURequest := k8s.QuantityPtr(api.Compute.CPU.Quantity.DeepCopy())
			userPodCPURequest.Sub(_requestMonitorCPURequest)
			q1, q2, q3 := k8s.SplitInThree(userPodCPURequest)
			apiResourceList[kcore.ResourceCPU] = *q1
			tfServingResourceList[kcore.ResourceCPU] = *q2
			neuronContainer.Resources.Requests[kcore.ResourceCPU] = *q3
		}

		if api.Compute.Mem != nil {
			userPodMemRequest := k8s.QuantityPtr(api.Compute.Mem.Quantity.DeepCopy())
			userPodMemRequest.Sub(_requestMonitorMemRequest)
			q1, q2, q3 := k8s.SplitInThree(userPodMemRequest)
			apiResourceList[kcore.ResourceMemory] = *q1
			tfServingResourceList[kcore.ResourceMemory] = *q2
			neuronContainer.Resources.Requests[kcore.ResourceMemory] = *q3
		}

		containers = append(containers, neuronContainer)
	}

	containers = append(containers, kcore.Container{
		Name:            APIContainerName,
		Image:           api.Predictor.Image,
		ImagePullPolicy: kcore.PullAlways,
		Env:             getEnvVars(api, APIContainerName),
		EnvFrom:         BaseEnvVars,
		VolumeMounts:    volumeMounts,
		ReadinessProbe:  FileExistsProbe(_apiReadinessFile),
		LivenessProbe:   _apiLivenessProbe,
		Resources: kcore.ResourceRequirements{
			Requests: apiResourceList,
		},
		Ports: []kcore.ContainerPort{
			{ContainerPort: DefaultPortInt32},
		},
		SecurityContext: &kcore.SecurityContext{
			Privileged: pointer.Bool(true),
		}},
		*tensorflowServingContainer(
			api,
			volumeMounts,
			kcore.ResourceRequirements{
				Limits:   tfServingLimitsList,
				Requests: tfServingResourceList,
			},
		),
	)

	return containers, volumes
}

func ONNXPredictorContainers(api *spec.API) []kcore.Container {
	resourceList := kcore.ResourceList{}
	resourceLimitsList := kcore.ResourceList{}
	containers := []kcore.Container{}

	if api.Compute.CPU != nil {
		userPodCPURequest := k8s.QuantityPtr(api.Compute.CPU.Quantity.DeepCopy())
		userPodCPURequest.Sub(_requestMonitorCPURequest)
		resourceList[kcore.ResourceCPU] = *userPodCPURequest
	}

	if api.Compute.Mem != nil {
		userPodMemRequest := k8s.QuantityPtr(api.Compute.Mem.Quantity.DeepCopy())
		userPodMemRequest.Sub(_requestMonitorMemRequest)
		resourceList[kcore.ResourceMemory] = *userPodMemRequest
	}

	if api.Compute.GPU > 0 {
		resourceList["nvidia.com/gpu"] = *kresource.NewQuantity(api.Compute.GPU, kresource.DecimalSI)
		resourceLimitsList["nvidia.com/gpu"] = *kresource.NewQuantity(api.Compute.GPU, kresource.DecimalSI)
	}

	containers = append(containers, kcore.Container{
		Name:            APIContainerName,
		Image:           api.Predictor.Image,
		ImagePullPolicy: kcore.PullAlways,
		Env:             getEnvVars(api, APIContainerName),
		EnvFrom:         BaseEnvVars,
		VolumeMounts:    DefaultVolumeMounts,
		ReadinessProbe:  FileExistsProbe(_apiReadinessFile),
		LivenessProbe:   _apiLivenessProbe,
		Resources: kcore.ResourceRequirements{
			Requests: resourceList,
			Limits:   resourceLimitsList,
		},
		Ports: []kcore.ContainerPort{
			{ContainerPort: DefaultPortInt32},
		},
		SecurityContext: &kcore.SecurityContext{
			Privileged: pointer.Bool(true),
		},
	})

	return containers
}

func getEnvVars(api *spec.API, container string) []kcore.EnvVar {
	envVars := []kcore.EnvVar{
		{
			Name:  "CORTEX_PROVIDER",
			Value: types.AWSProviderType.String(),
		},
		{
			Name:  "CORTEX_KIND",
			Value: api.Kind.String(),
		},
	}

	for name, val := range api.Predictor.Env {
		envVars = append(envVars, kcore.EnvVar{
			Name:  name,
			Value: val,
		})
	}

	if container == APIContainerName {
		envVars = append(envVars,
			kcore.EnvVar{
				Name: "HOST_IP",
				ValueFrom: &kcore.EnvVarSource{
					FieldRef: &kcore.ObjectFieldSelector{
						FieldPath: "status.hostIP",
					},
				},
			},
			kcore.EnvVar{
				Name:  "CORTEX_PROCESSES_PER_REPLICA",
				Value: s.Int32(api.Predictor.ProcessesPerReplica),
			},
			kcore.EnvVar{
				Name:  "CORTEX_THREADS_PER_PROCESS",
				Value: s.Int32(api.Predictor.ThreadsPerProcess),
			},
			kcore.EnvVar{
				Name:  "CORTEX_SERVING_PORT",
				Value: DefaultPortStr,
			},
			kcore.EnvVar{
				Name:  "CORTEX_CACHE_DIR",
				Value: _specCacheDir,
			},
			kcore.EnvVar{
				Name:  "CORTEX_PROJECT_DIR",
				Value: path.Join(_emptyDirMountPath, "project"),
			},
		)

<<<<<<< HEAD
		modelSourceType := "provided"
		if api.Predictor.Models != nil && api.Predictor.Models.Dir != nil {
			modelSourceType = "directory"
=======
		if api.Kind == userconfig.RealtimeAPIKind {
			// Use api spec indexed by PredictorID for realtime apis to prevent rolling updates when SpecID changes without PredictorID changing
			envVars = append(envVars,
				kcore.EnvVar{
					Name:  "CORTEX_API_SPEC",
					Value: aws.S3Path(config.Cluster.Bucket, api.PredictorKey),
				},
			)
		} else {
			envVars = append(envVars,
				kcore.EnvVar{
					Name:  "CORTEX_API_SPEC",
					Value: aws.S3Path(config.Cluster.Bucket, api.Key),
				},
			)
		}

		if api.Autoscaling != nil {
			envVars = append(envVars,
				kcore.EnvVar{
					Name:  "CORTEX_MAX_REPLICA_CONCURRENCY",
					Value: s.Int64(api.Autoscaling.MaxReplicaConcurrency),
				},
				kcore.EnvVar{
					Name: "CORTEX_MAX_PROCESS_CONCURRENCY",
					// add 1 because it was required to achieve the target concurrency for 1 process, 1 thread
					Value: s.Int64(1 + int64(math.Round(float64(api.Autoscaling.MaxReplicaConcurrency)/float64(api.Predictor.ProcessesPerReplica)))),
				},
				kcore.EnvVar{
					Name:  "CORTEX_SO_MAX_CONN",
					Value: s.Int64(api.Autoscaling.MaxReplicaConcurrency + 100), // add a buffer to be safe
				},
			)
		}

		cortexPythonPath := path.Join(_emptyDirMountPath, "project")
		if api.Predictor.PythonPath != nil {
			cortexPythonPath = path.Join(_emptyDirMountPath, "project", *api.Predictor.PythonPath)
>>>>>>> 471197e6
		}
		if api.Predictor.Type == userconfig.PythonPredictorType && api.Predictor.Models == nil && api.Predictor.ModelPath == nil {
			modelSourceType = "none"
		}
		envVars = append(envVars,
			kcore.EnvVar{
				Name:  "CORTEX_MODEL_SOURCE_TYPE",
				Value: modelSourceType,
			},
		)

		if api.Predictor.ModelPath != nil || api.Predictor.Models != nil {
			envVars = append(envVars,
				kcore.EnvVar{
					Name:  "CORTEX_MODEL_DIR",
					Value: path.Join(_emptyDirMountPath, "model"),
				},
			)
		}

		if api.Predictor.Models != nil && api.Predictor.Models.CacheSize != nil && api.Predictor.Models.DiskCacheSize != nil {
			envVars = append(envVars,
				kcore.EnvVar{
					Name:  "CORTEX_MODEL_CACHE_SIZE",
					Value: s.Int32(*api.Predictor.Models.CacheSize),
				},
				kcore.EnvVar{
					Name:  "CORTEX_MODEL_DISK_CACHE_SIZE",
					Value: s.Int32(*api.Predictor.Models.DiskCacheSize),
				},
			)
		}

		cortexPythonPath := path.Join(_emptyDirMountPath, "project")
		if api.Predictor.PythonPath != nil {
			cortexPythonPath = path.Join(_emptyDirMountPath, "project", *api.Predictor.PythonPath)
		}
		envVars = append(envVars, kcore.EnvVar{
			Name:  "CORTEX_PYTHON_PATH",
			Value: cortexPythonPath,
		})

		if api.Predictor.Type == userconfig.TensorFlowPredictorType {
			envVars = append(envVars,
				kcore.EnvVar{
					Name:  "CORTEX_TF_BASE_SERVING_PORT",
					Value: _tfBaseServingPortStr,
				},
				kcore.EnvVar{
					Name:  "CORTEX_TF_SERVING_HOST",
					Value: _tfServingHost,
				},
			)
		}
	}

	if container == _tfServingContainerName {
		if api.Predictor.ServerSideBatching != nil {
			var numBatchedThreads int32
			if api.Compute.Inf > 0 {
				// because there are processes_per_replica TF servers
				numBatchedThreads = 1
			} else {
				numBatchedThreads = api.Predictor.ProcessesPerReplica
			}

			envVars = append(envVars,
				kcore.EnvVar{
					Name:  "TF_MAX_BATCH_SIZE",
					Value: s.Int32(api.Predictor.ServerSideBatching.MaxBatchSize),
				},
				kcore.EnvVar{
					Name:  "TF_BATCH_TIMEOUT_MICROS",
					Value: s.Int64(api.Predictor.ServerSideBatching.BatchInterval.Microseconds()),
				},
				kcore.EnvVar{
					Name:  "TF_NUM_BATCHED_THREADS",
					Value: s.Int32(numBatchedThreads),
				},
			)
		}
	}

	if api.Compute.Inf > 0 {
		if (api.Predictor.Type == userconfig.PythonPredictorType && container == APIContainerName) ||
			(api.Predictor.Type == userconfig.TensorFlowPredictorType && container == _tfServingContainerName) {
			envVars = append(envVars,
				kcore.EnvVar{
					Name:  "NEURONCORE_GROUP_SIZES",
					Value: s.Int64(api.Compute.Inf * consts.NeuronCoresPerInf / int64(api.Predictor.ProcessesPerReplica)),
				},
				kcore.EnvVar{
					Name:  "NEURON_RTD_ADDRESS",
					Value: fmt.Sprintf("unix:%s", _neuronRTDSocket),
				},
			)
		}

		if api.Predictor.Type == userconfig.TensorFlowPredictorType {
			if container == _tfServingContainerName {
				envVars = append(envVars,
					kcore.EnvVar{
						Name:  "TF_PROCESSES",
						Value: s.Int32(api.Predictor.ProcessesPerReplica),
					},
					kcore.EnvVar{
						Name:  "CORTEX_TF_BASE_SERVING_PORT",
						Value: _tfBaseServingPortStr,
					},
					kcore.EnvVar{
						Name:  "CORTEX_MODEL_DIR",
						Value: path.Join(_emptyDirMountPath, "model"),
					},
					kcore.EnvVar{
						Name:  "TF_EMPTY_MODEL_CONFIG",
						Value: _tfServingEmptyModelConfig,
					},
					kcore.EnvVar{
						Name:  "TF_MAX_NUM_LOAD_TIMES",
						Value: _tfServingMaxReloadTimes,
					},
					kcore.EnvVar{
						Name:  "TF_LOAD_RETRY_INTERVAL_MICROS",
						Value: _tfServingLoadTimeMicros,
					},
					kcore.EnvVar{
						Name:  "TF_GRPC_MAX_CONCURRENT_STREAMS",
						Value: fmt.Sprintf(`--grpc_channel_arguments="grpc.max_concurrent_streams=%d"`, api.Predictor.ThreadsPerProcess+10),
					},
				)
			}
			if container == APIContainerName {
				envVars = append(envVars,
					kcore.EnvVar{
						Name:  "CORTEX_MULTIPLE_TF_SERVERS",
						Value: "yes",
					},
					kcore.EnvVar{
						Name:  "CORTEX_ACTIVE_NEURON",
						Value: "yes",
					},
				)
			}
		}
	}

	return envVars
}

func tfDownloadArgs(api *spec.API) string {
	downloadConfig := downloadContainerConfig{
		LastLog: fmt.Sprintf(_downloaderLastLog, "tensorflow"),
		DownloadArgs: []downloadContainerArg{
			{
				From:             aws.S3Path(config.Cluster.Bucket, api.ProjectKey),
				To:               path.Join(_emptyDirMountPath, "project"),
				Unzip:            true,
				ItemName:         "the project code",
				HideFromLog:      true,
				HideUnzippingLog: true,
			},
		},
	}

	downloadArgsBytes, _ := json.Marshal(downloadConfig)
	return base64.URLEncoding.EncodeToString(downloadArgsBytes)
}

func pythonDownloadArgs(api *spec.API) string {
	downloadConfig := downloadContainerConfig{
		LastLog: fmt.Sprintf(_downloaderLastLog, "python"),
		DownloadArgs: []downloadContainerArg{
			{
				From:             aws.S3Path(config.Cluster.Bucket, api.ProjectKey),
				To:               path.Join(_emptyDirMountPath, "project"),
				Unzip:            true,
				ItemName:         "the project code",
				HideFromLog:      true,
				HideUnzippingLog: true,
			},
		},
	}

	downloadArgsBytes, _ := json.Marshal(downloadConfig)
	return base64.URLEncoding.EncodeToString(downloadArgsBytes)
}

func onnxDownloadArgs(api *spec.API) string {
	downloadConfig := downloadContainerConfig{
		LastLog: fmt.Sprintf(_downloaderLastLog, "onnx"),
		DownloadArgs: []downloadContainerArg{
			{
				From:             aws.S3Path(config.Cluster.Bucket, api.ProjectKey),
				To:               path.Join(_emptyDirMountPath, "project"),
				Unzip:            true,
				ItemName:         "the project code",
				HideFromLog:      true,
				HideUnzippingLog: true,
			},
		},
	}

	downloadArgsBytes, _ := json.Marshal(downloadConfig)
	return base64.URLEncoding.EncodeToString(downloadArgsBytes)
}

func tensorflowServingContainer(api *spec.API, volumeMounts []kcore.VolumeMount, resources kcore.ResourceRequirements) *kcore.Container {
	var cmdArgs []string
	ports := []kcore.ContainerPort{
		{
			ContainerPort: _tfBaseServingPortInt32,
		},
	}

	if api.Compute.Inf > 0 {
		numPorts := api.Predictor.ProcessesPerReplica
		for i := int32(1); i < numPorts; i++ {
			ports = append(ports, kcore.ContainerPort{
				ContainerPort: _tfBaseServingPortInt32 + i,
			})
		}
	}

	if api.Compute.Inf == 0 {
		// the entrypoint is different for Inferentia-based APIs
		cmdArgs = []string{
			"--port=" + _tfBaseServingPortStr,
			"--model_config_file=" + _tfServingEmptyModelConfig,
			"--max_num_load_retries=" + _tfServingMaxReloadTimes,
			"--load_retry_interval_micros=" + _tfServingLoadTimeMicros,
			fmt.Sprintf(`--grpc_channel_arguments="grpc.max_concurrent_streams=%d"`, api.Predictor.ProcessesPerReplica*api.Predictor.ThreadsPerProcess+10),
		}
		if api.Predictor.ServerSideBatching != nil {
			cmdArgs = append(cmdArgs,
				"--enable_batching=true",
				"--batching_parameters_file="+_tfServingBatchConfig,
			)
		}
	}

	var probeHandler kcore.Handler
	if len(ports) == 1 {
		probeHandler = kcore.Handler{
			TCPSocket: &kcore.TCPSocketAction{
				Port: intstr.IntOrString{
					IntVal: _tfBaseServingPortInt32,
				},
			},
		}
	} else {
		probeHandler = kcore.Handler{
			Exec: &kcore.ExecAction{
				Command: []string{"/bin/bash", "-c", `test $(nc -zv localhost ` + fmt.Sprintf("%d-%d", _tfBaseServingPortInt32, _tfBaseServingPortInt32+int32(len(ports))-1) + ` 2>&1 | wc -l) -eq ` + fmt.Sprintf("%d", len(ports))},
			},
		}
	}

	return &kcore.Container{
		Name:            _tfServingContainerName,
		Image:           api.Predictor.TensorFlowServingImage,
		ImagePullPolicy: kcore.PullAlways,
		Args:            cmdArgs,
		Env:             getEnvVars(api, _tfServingContainerName),
		EnvFrom:         BaseEnvVars,
		VolumeMounts:    volumeMounts,
		ReadinessProbe: &kcore.Probe{
			InitialDelaySeconds: 5,
			TimeoutSeconds:      5,
			PeriodSeconds:       5,
			SuccessThreshold:    1,
			FailureThreshold:    2,
			Handler:             probeHandler,
		},
		Resources: resources,
		Ports:     ports,
	}
}

func neuronRuntimeDaemonContainer(api *spec.API, volumeMounts []kcore.VolumeMount) *kcore.Container {
	totalHugePages := api.Compute.Inf * _hugePagesMemPerInf
	return &kcore.Container{
		Name:            _neuronRTDContainerName,
		Image:           config.Cluster.ImageNeuronRTD,
		ImagePullPolicy: kcore.PullAlways,
		SecurityContext: &kcore.SecurityContext{
			Capabilities: &kcore.Capabilities{
				Add: []kcore.Capability{
					"SYS_ADMIN",
					"IPC_LOCK",
				},
			},
		},
		VolumeMounts:   volumeMounts,
		ReadinessProbe: socketExistsProbe(_neuronRTDSocket),
		Resources: kcore.ResourceRequirements{
			Requests: kcore.ResourceList{
				"hugepages-2Mi":         *kresource.NewQuantity(totalHugePages, kresource.BinarySI),
				"aws.amazon.com/neuron": *kresource.NewQuantity(api.Compute.Inf, kresource.DecimalSI),
			},
			Limits: kcore.ResourceList{
				"hugepages-2Mi":         *kresource.NewQuantity(totalHugePages, kresource.BinarySI),
				"aws.amazon.com/neuron": *kresource.NewQuantity(api.Compute.Inf, kresource.DecimalSI),
			},
		},
	}
}

func RequestMonitorContainer(api *spec.API) kcore.Container {
	return kcore.Container{
		Name:            "request-monitor",
		Image:           config.Cluster.ImageRequestMonitor,
		ImagePullPolicy: kcore.PullAlways,
		Args:            []string{api.Name, config.Cluster.ClusterName},
		EnvFrom:         BaseEnvVars,
		VolumeMounts:    DefaultVolumeMounts,
		ReadinessProbe:  FileExistsProbe(_requestMonitorReadinessFile),
		Resources: kcore.ResourceRequirements{
			Requests: kcore.ResourceList{
				kcore.ResourceCPU:    _requestMonitorCPURequest,
				kcore.ResourceMemory: _requestMonitorMemRequest,
			},
		},
	}
}

var _apiLivenessProbe = &kcore.Probe{
	InitialDelaySeconds: 5,
	TimeoutSeconds:      5,
	PeriodSeconds:       5,
	SuccessThreshold:    1,
	FailureThreshold:    3,
	Handler: kcore.Handler{
		Exec: &kcore.ExecAction{
			Command: []string{"/bin/bash", "-c", `now="$(date +%s)" && min="$(($now-` + s.Int(_apiLivenessStalePeriod) + `))" && test "$(cat ` + _apiLivenessFile + ` | tr -d '[:space:]')" -ge "$min"`},
		},
	},
}

func FileExistsProbe(fileName string) *kcore.Probe {
	return &kcore.Probe{
		InitialDelaySeconds: 3,
		TimeoutSeconds:      5,
		PeriodSeconds:       5,
		SuccessThreshold:    1,
		FailureThreshold:    1,
		Handler: kcore.Handler{
			Exec: &kcore.ExecAction{
				Command: []string{"/bin/bash", "-c", fmt.Sprintf("test -f %s", fileName)},
			},
		},
	}
}

func socketExistsProbe(socketName string) *kcore.Probe {
	return &kcore.Probe{
		InitialDelaySeconds: 3,
		TimeoutSeconds:      5,
		PeriodSeconds:       5,
		SuccessThreshold:    1,
		FailureThreshold:    1,
		Handler: kcore.Handler{
			Exec: &kcore.ExecAction{
				Command: []string{"/bin/bash", "-c", fmt.Sprintf("test -S %s", socketName)},
			},
		},
	}
}

var BaseEnvVars = []kcore.EnvFromSource{
	{
		ConfigMapRef: &kcore.ConfigMapEnvSource{
			LocalObjectReference: kcore.LocalObjectReference{
				Name: "env-vars",
			},
		},
	},
	{
		SecretRef: &kcore.SecretEnvSource{
			LocalObjectReference: kcore.LocalObjectReference{
				Name: "aws-credentials",
			},
		},
	},
}

var DefaultVolumes = []kcore.Volume{
	k8s.EmptyDirVolume(_emptyDirVolumeName),
}

var DefaultVolumeMounts = []kcore.VolumeMount{
	k8s.EmptyDirVolumeMount(_emptyDirVolumeName, _emptyDirMountPath),
}

var Tolerations = []kcore.Toleration{
	{
		Key:      "workload",
		Operator: kcore.TolerationOpEqual,
		Value:    "true",
		Effect:   kcore.TaintEffectNoSchedule,
	},
	{
		Key:      "nvidia.com/gpu",
		Operator: kcore.TolerationOpEqual,
		Value:    "true",
		Effect:   kcore.TaintEffectNoSchedule,
	},
	{
		Key:      "aws.amazon.com/neuron",
		Operator: kcore.TolerationOpEqual,
		Value:    "true",
		Effect:   kcore.TaintEffectNoSchedule,
	},
}

func K8sName(apiName string) string {
	return "api-" + apiName
}

// APILoadBalancerURL returns http endpoint of cluster ingress elb
func APILoadBalancerURL() (string, error) {
	service, err := config.K8sIstio.GetService("ingressgateway-apis")
	if err != nil {
		return "", err
	}
	if service == nil {
		return "", ErrorCortexInstallationBroken()
	}
	if len(service.Status.LoadBalancer.Ingress) == 0 {
		return "", ErrorLoadBalancerInitializing()
	}
	return "http://" + service.Status.LoadBalancer.Ingress[0].Hostname, nil
}

func APIEndpoint(api *spec.API) (string, error) {
	var err error
	baseAPIEndpoint := ""

	if api.Networking.APIGateway == userconfig.PublicAPIGatewayType && config.Cluster.APIGateway != nil {
		baseAPIEndpoint = *config.Cluster.APIGateway.ApiEndpoint
	} else {
		baseAPIEndpoint, err = APILoadBalancerURL()
		if err != nil {
			return "", err
		}
		baseAPIEndpoint = strings.Replace(baseAPIEndpoint, "https://", "http://", 1)
	}

	return urls.Join(baseAPIEndpoint, *api.Networking.Endpoint), nil
}

func GetEndpointFromVirtualService(virtualService *istioclientnetworking.VirtualService) (string, error) {
	endpoints := k8s.ExtractVirtualServiceEndpoints(virtualService)

	if len(endpoints) != 1 {
		return "", errors.ErrorUnexpected("expected 1 endpoint, but got", endpoints)
	}

	return endpoints.GetOne(), nil
}

func extractCortexAnnotations(obj kmeta.Object) map[string]string {
	cortexAnnotations := make(map[string]string)
	for key, value := range obj.GetAnnotations() {
		if strings.Contains(key, "cortex.dev/") {
			cortexAnnotations[key] = value
		}
	}
	return cortexAnnotations
}<|MERGE_RESOLUTION|>--- conflicted
+++ resolved
@@ -59,12 +59,9 @@
 	_tfBaseServingPortInt32, _tfBaseServingPortStr = int32(9000), "9000"
 	_tfServingHost                                 = "localhost"
 	_tfServingEmptyModelConfig                     = "/etc/tfs/model_config_server.conf"
-<<<<<<< HEAD
 	_tfServingMaxReloadTimes                       = "0"
 	_tfServingLoadTimeMicros                       = "30000000" // 30 seconds
-=======
 	_tfServingBatchConfig                          = "/etc/tfs/batch_config.conf"
->>>>>>> 471197e6
 	_apiReadinessFile                              = "/mnt/workspace/api_readiness.txt"
 	_apiLivenessFile                               = "/mnt/workspace/api_liveness.txt"
 	_neuronRTDSocket                               = "/sock/neuron.sock"
@@ -390,50 +387,49 @@
 			},
 		)
 
-<<<<<<< HEAD
+		if api.Kind == userconfig.RealtimeAPIKind {
+			// Use api spec indexed by PredictorID for realtime apis to prevent rolling updates when SpecID changes without PredictorID changing
+			envVars = append(envVars,
+				kcore.EnvVar{
+					Name:  "CORTEX_API_SPEC",
+					Value: aws.S3Path(config.Cluster.Bucket, api.PredictorKey),
+				},
+			)
+		} else {
+			envVars = append(envVars,
+				kcore.EnvVar{
+					Name:  "CORTEX_API_SPEC",
+					Value: aws.S3Path(config.Cluster.Bucket, api.Key),
+				},
+			)
+		}
+
+		if api.Autoscaling != nil {
+			envVars = append(envVars,
+				kcore.EnvVar{
+					Name:  "CORTEX_MAX_REPLICA_CONCURRENCY",
+					Value: s.Int64(api.Autoscaling.MaxReplicaConcurrency),
+				},
+				kcore.EnvVar{
+					Name: "CORTEX_MAX_PROCESS_CONCURRENCY",
+					// add 1 because it was required to achieve the target concurrency for 1 process, 1 thread
+					Value: s.Int64(1 + int64(math.Round(float64(api.Autoscaling.MaxReplicaConcurrency)/float64(api.Predictor.ProcessesPerReplica)))),
+				},
+				kcore.EnvVar{
+					Name:  "CORTEX_SO_MAX_CONN",
+					Value: s.Int64(api.Autoscaling.MaxReplicaConcurrency + 100), // add a buffer to be safe
+				},
+			)
+		}
+
+		cortexPythonPath := path.Join(_emptyDirMountPath, "project")
+		if api.Predictor.PythonPath != nil {
+			cortexPythonPath = path.Join(_emptyDirMountPath, "project", *api.Predictor.PythonPath)
+		}
+
 		modelSourceType := "provided"
 		if api.Predictor.Models != nil && api.Predictor.Models.Dir != nil {
 			modelSourceType = "directory"
-=======
-		if api.Kind == userconfig.RealtimeAPIKind {
-			// Use api spec indexed by PredictorID for realtime apis to prevent rolling updates when SpecID changes without PredictorID changing
-			envVars = append(envVars,
-				kcore.EnvVar{
-					Name:  "CORTEX_API_SPEC",
-					Value: aws.S3Path(config.Cluster.Bucket, api.PredictorKey),
-				},
-			)
-		} else {
-			envVars = append(envVars,
-				kcore.EnvVar{
-					Name:  "CORTEX_API_SPEC",
-					Value: aws.S3Path(config.Cluster.Bucket, api.Key),
-				},
-			)
-		}
-
-		if api.Autoscaling != nil {
-			envVars = append(envVars,
-				kcore.EnvVar{
-					Name:  "CORTEX_MAX_REPLICA_CONCURRENCY",
-					Value: s.Int64(api.Autoscaling.MaxReplicaConcurrency),
-				},
-				kcore.EnvVar{
-					Name: "CORTEX_MAX_PROCESS_CONCURRENCY",
-					// add 1 because it was required to achieve the target concurrency for 1 process, 1 thread
-					Value: s.Int64(1 + int64(math.Round(float64(api.Autoscaling.MaxReplicaConcurrency)/float64(api.Predictor.ProcessesPerReplica)))),
-				},
-				kcore.EnvVar{
-					Name:  "CORTEX_SO_MAX_CONN",
-					Value: s.Int64(api.Autoscaling.MaxReplicaConcurrency + 100), // add a buffer to be safe
-				},
-			)
-		}
-
-		cortexPythonPath := path.Join(_emptyDirMountPath, "project")
-		if api.Predictor.PythonPath != nil {
-			cortexPythonPath = path.Join(_emptyDirMountPath, "project", *api.Predictor.PythonPath)
->>>>>>> 471197e6
 		}
 		if api.Predictor.Type == userconfig.PythonPredictorType && api.Predictor.Models == nil && api.Predictor.ModelPath == nil {
 			modelSourceType = "none"
