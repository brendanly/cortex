--- conflicted
+++ resolved
@@ -127,13 +127,8 @@
 	}, nil
 }
 
-<<<<<<< HEAD
 func UpdateAPI(apiConfig *userconfig.API, models []spec.CuratedModelResource, projectID string, force bool) (*spec.API, string, error) {
-	deployedResource, err := GetDeployedResourceByName(apiConfig.Name)
-=======
-func UpdateAPI(apiConfig *userconfig.API, projectID string, force bool) (*spec.API, string, error) {
 	deployedResource, err := GetDeployedResourceByNameOrNil(apiConfig.Name)
->>>>>>> 471197e6
 	if err != nil {
 		return nil, "", err
 	}
@@ -142,20 +137,15 @@
 		return nil, "", ErrorCannotChangeKindOfDeployedAPI(apiConfig.Name, apiConfig.Kind, deployedResource.Kind)
 	}
 
-<<<<<<< HEAD
-	if apiConfig.Kind == userconfig.SyncAPIKind {
-		return syncapi.UpdateAPI(apiConfig, models, projectID, force)
-=======
 	switch apiConfig.Kind {
 	case userconfig.RealtimeAPIKind:
-		return realtimeapi.UpdateAPI(apiConfig, projectID, force)
+		return realtimeapi.UpdateAPI(apiConfig, models, projectID, force)
 	case userconfig.BatchAPIKind:
-		return batchapi.UpdateAPI(apiConfig, projectID)
+		return batchapi.UpdateAPI(apiConfig, models, projectID)
 	case userconfig.TrafficSplitterKind:
 		return trafficsplitter.UpdateAPI(apiConfig, force)
 	default:
 		return nil, "", ErrorOperationIsOnlySupportedForKind(*deployedResource, userconfig.RealtimeAPIKind, userconfig.BatchAPIKind, userconfig.TrafficSplitterKind) // unexpected
->>>>>>> 471197e6
 	}
 }
 
